// SPDX-License-Identifier: GPL-2.0-only
/*
 *  hosts.c Copyright (C) 1992 Drew Eckhardt
 *          Copyright (C) 1993, 1994, 1995 Eric Youngdale
 *          Copyright (C) 2002-2003 Christoph Hellwig
 *
 *  mid to lowlevel SCSI driver interface
 *      Initial versions: Drew Eckhardt
 *      Subsequent revisions: Eric Youngdale
 *
 *  <drew@colorado.edu>
 *
 *  Jiffies wrap fixes (host->resetting), 3 Dec 1998 Andrea Arcangeli
 *  Added QLOGIC QLA1280 SCSI controller kernel host support. 
 *     August 4, 1999 Fred Lewis, Intel DuPont
 *
 *  Updated to reflect the new initialization scheme for the higher 
 *  level of scsi drivers (sd/sr/st)
 *  September 17, 2000 Torben Mathiasen <tmm@image.dk>
 *
 *  Restructured scsi_host lists and associated functions.
 *  September 04, 2002 Mike Anderson (andmike@us.ibm.com)
 */

#include <linux/module.h>
#include <linux/blkdev.h>
#include <linux/kernel.h>
#include <linux/slab.h>
#include <linux/kthread.h>
#include <linux/string.h>
#include <linux/mm.h>
#include <linux/init.h>
#include <linux/completion.h>
#include <linux/transport_class.h>
#include <linux/platform_device.h>
#include <linux/pm_runtime.h>
#include <linux/idr.h>
#include <scsi/scsi_device.h>
#include <scsi/scsi_host.h>
#include <scsi/scsi_transport.h>
#include <scsi/scsi_cmnd.h>

#include "scsi_priv.h"
#include "scsi_logging.h"


static int shost_eh_deadline = -1;

module_param_named(eh_deadline, shost_eh_deadline, int, S_IRUGO|S_IWUSR);
MODULE_PARM_DESC(eh_deadline,
		 "SCSI EH timeout in seconds (should be between 0 and 2^31-1)");

static DEFINE_IDA(host_index_ida);


static void scsi_host_cls_release(struct device *dev)
{
	put_device(&class_to_shost(dev)->shost_gendev);
}

static struct class shost_class = {
	.name		= "scsi_host",
	.dev_release	= scsi_host_cls_release,
};

/**
 *	scsi_host_set_state - Take the given host through the host state model.
 *	@shost:	scsi host to change the state of.
 *	@state:	state to change to.
 *
 *	Returns zero if unsuccessful or an error if the requested
 *	transition is illegal.
 **/
int scsi_host_set_state(struct Scsi_Host *shost, enum scsi_host_state state)
{
	enum scsi_host_state oldstate = shost->shost_state;

	if (state == oldstate)
		return 0;

	switch (state) {
	case SHOST_CREATED:
		/* There are no legal states that come back to
		 * created.  This is the manually initialised start
		 * state */
		goto illegal;

	case SHOST_RUNNING:
		switch (oldstate) {
		case SHOST_CREATED:
		case SHOST_RECOVERY:
			break;
		default:
			goto illegal;
		}
		break;

	case SHOST_RECOVERY:
		switch (oldstate) {
		case SHOST_RUNNING:
			break;
		default:
			goto illegal;
		}
		break;

	case SHOST_CANCEL:
		switch (oldstate) {
		case SHOST_CREATED:
		case SHOST_RUNNING:
		case SHOST_CANCEL_RECOVERY:
			break;
		default:
			goto illegal;
		}
		break;

	case SHOST_DEL:
		switch (oldstate) {
		case SHOST_CANCEL:
		case SHOST_DEL_RECOVERY:
			break;
		default:
			goto illegal;
		}
		break;

	case SHOST_CANCEL_RECOVERY:
		switch (oldstate) {
		case SHOST_CANCEL:
		case SHOST_RECOVERY:
			break;
		default:
			goto illegal;
		}
		break;

	case SHOST_DEL_RECOVERY:
		switch (oldstate) {
		case SHOST_CANCEL_RECOVERY:
			break;
		default:
			goto illegal;
		}
		break;
	}
	shost->shost_state = state;
	return 0;

 illegal:
	SCSI_LOG_ERROR_RECOVERY(1,
				shost_printk(KERN_ERR, shost,
					     "Illegal host state transition"
					     "%s->%s\n",
					     scsi_host_state_name(oldstate),
					     scsi_host_state_name(state)));
	return -EINVAL;
}

/**
 * scsi_remove_host - remove a scsi host
 * @shost:	a pointer to a scsi host to remove
 **/
void scsi_remove_host(struct Scsi_Host *shost)
{
	unsigned long flags;

	mutex_lock(&shost->scan_mutex);
	spin_lock_irqsave(shost->host_lock, flags);
	if (scsi_host_set_state(shost, SHOST_CANCEL))
		if (scsi_host_set_state(shost, SHOST_CANCEL_RECOVERY)) {
			spin_unlock_irqrestore(shost->host_lock, flags);
			mutex_unlock(&shost->scan_mutex);
			return;
		}
	spin_unlock_irqrestore(shost->host_lock, flags);

	scsi_autopm_get_host(shost);
	flush_workqueue(shost->tmf_work_q);
	scsi_forget_host(shost);
	mutex_unlock(&shost->scan_mutex);
	scsi_proc_host_rm(shost);

	spin_lock_irqsave(shost->host_lock, flags);
	if (scsi_host_set_state(shost, SHOST_DEL))
		BUG_ON(scsi_host_set_state(shost, SHOST_DEL_RECOVERY));
	spin_unlock_irqrestore(shost->host_lock, flags);

	transport_unregister_device(&shost->shost_gendev);
	device_unregister(&shost->shost_dev);
	device_del(&shost->shost_gendev);
}
EXPORT_SYMBOL(scsi_remove_host);

/**
 * scsi_add_host_with_dma - add a scsi host with dma device
 * @shost:	scsi host pointer to add
 * @dev:	a struct device of type scsi class
 * @dma_dev:	dma device for the host
 *
 * Note: You rarely need to worry about this unless you're in a
 * virtualised host environments, so use the simpler scsi_add_host()
 * function instead.
 *
 * Return value: 
 * 	0 on success / != 0 for error
 **/
int scsi_add_host_with_dma(struct Scsi_Host *shost, struct device *dev,
			   struct device *dma_dev)
{
	struct scsi_host_template *sht = shost->hostt;
	int error = -EINVAL;

	shost_printk(KERN_INFO, shost, "%s\n",
			sht->info ? sht->info(shost) : sht->name);

	if (!shost->can_queue) {
		shost_printk(KERN_ERR, shost,
			     "can_queue = 0 no longer supported\n");
		goto fail;
	}

<<<<<<< HEAD
	/* Use min_t(int, ...) in case shost->can_queue exceeds SHRT_MAX */
	shost->cmd_per_lun = min_t(int, shost->cmd_per_lun,
				   shost->can_queue);

=======
>>>>>>> 1ba7c99b
	error = scsi_init_sense_cache(shost);
	if (error)
		goto fail;

	error = scsi_mq_setup_tags(shost);
	if (error)
		goto fail;

	shost->can_queue = shost->tag_set.queue_depth;
	shost->cmd_per_lun = min_t(short, shost->cmd_per_lun,
				   shost->can_queue);

	if (!shost->shost_gendev.parent)
		shost->shost_gendev.parent = dev ? dev : &platform_bus;
	if (!dma_dev)
		dma_dev = shost->shost_gendev.parent;

	shost->dma_dev = dma_dev;

	/*
	 * Increase usage count temporarily here so that calling
	 * scsi_autopm_put_host() will trigger runtime idle if there is
	 * nothing else preventing suspending the device.
	 */
	pm_runtime_get_noresume(&shost->shost_gendev);
	pm_runtime_set_active(&shost->shost_gendev);
	pm_runtime_enable(&shost->shost_gendev);
	device_enable_async_suspend(&shost->shost_gendev);

	error = device_add(&shost->shost_gendev);
	if (error)
		goto out_disable_runtime_pm;

	scsi_host_set_state(shost, SHOST_RUNNING);
	get_device(shost->shost_gendev.parent);

	device_enable_async_suspend(&shost->shost_dev);

	get_device(&shost->shost_gendev);
	error = device_add(&shost->shost_dev);
	if (error)
		goto out_del_gendev;

	if (shost->transportt->host_size) {
		shost->shost_data = kzalloc(shost->transportt->host_size,
					 GFP_KERNEL);
		if (shost->shost_data == NULL) {
			error = -ENOMEM;
			goto out_del_dev;
		}
	}

	if (shost->transportt->create_work_queue) {
		snprintf(shost->work_q_name, sizeof(shost->work_q_name),
			 "scsi_wq_%d", shost->host_no);
		shost->work_q = alloc_workqueue("%s",
			WQ_SYSFS | __WQ_LEGACY | WQ_MEM_RECLAIM | WQ_UNBOUND,
			1, shost->work_q_name);

		if (!shost->work_q) {
			error = -EINVAL;
			goto out_del_dev;
		}
	}

	error = scsi_sysfs_add_host(shost);
	if (error)
		goto out_del_dev;

	scsi_proc_host_add(shost);
	scsi_autopm_put_host(shost);
	return error;

	/*
	 * Any host allocation in this function will be freed in
	 * scsi_host_dev_release().
	 */
 out_del_dev:
	device_del(&shost->shost_dev);
 out_del_gendev:
	/*
	 * Host state is SHOST_RUNNING so we have to explicitly release
	 * ->shost_dev.
	 */
	put_device(&shost->shost_dev);
	device_del(&shost->shost_gendev);
 out_disable_runtime_pm:
	device_disable_async_suspend(&shost->shost_gendev);
	pm_runtime_disable(&shost->shost_gendev);
	pm_runtime_set_suspended(&shost->shost_gendev);
	pm_runtime_put_noidle(&shost->shost_gendev);
 fail:
	return error;
}
EXPORT_SYMBOL(scsi_add_host_with_dma);

static void scsi_host_dev_release(struct device *dev)
{
	struct Scsi_Host *shost = dev_to_shost(dev);
	struct device *parent = dev->parent;

	scsi_proc_hostdir_rm(shost->hostt);

	/* Wait for functions invoked through call_rcu(&shost->rcu, ...) */
	rcu_barrier();

	if (shost->tmf_work_q)
		destroy_workqueue(shost->tmf_work_q);
	if (shost->ehandler)
		kthread_stop(shost->ehandler);
	if (shost->work_q)
		destroy_workqueue(shost->work_q);

	if (shost->shost_state == SHOST_CREATED) {
		/*
		 * Free the shost_dev device name here if scsi_host_alloc()
		 * and scsi_host_put() have been called but neither
		 * scsi_host_add() nor scsi_host_remove() has been called.
		 * This avoids that the memory allocated for the shost_dev
		 * name is leaked.
		 */
		kfree(dev_name(&shost->shost_dev));
	}

	if (shost->tag_set.tags)
		scsi_mq_destroy_tags(shost);

	kfree(shost->shost_data);

	ida_simple_remove(&host_index_ida, shost->host_no);

	if (shost->shost_state != SHOST_CREATED)
		put_device(parent);
	kfree(shost);
}

static struct device_type scsi_host_type = {
	.name =		"scsi_host",
	.release =	scsi_host_dev_release,
};

/**
 * scsi_host_alloc - register a scsi host adapter instance.
 * @sht:	pointer to scsi host template
 * @privsize:	extra bytes to allocate for driver
 *
 * Note:
 * 	Allocate a new Scsi_Host and perform basic initialization.
 * 	The host is not published to the scsi midlayer until scsi_add_host
 * 	is called.
 *
 * Return value:
 * 	Pointer to a new Scsi_Host
 **/
struct Scsi_Host *scsi_host_alloc(struct scsi_host_template *sht, int privsize)
{
	struct Scsi_Host *shost;
	gfp_t gfp_mask = GFP_KERNEL;
	int index;

	if (sht->unchecked_isa_dma && privsize)
		gfp_mask |= __GFP_DMA;

	shost = kzalloc(sizeof(struct Scsi_Host) + privsize, gfp_mask);
	if (!shost)
		return NULL;

	shost->host_lock = &shost->default_lock;
	spin_lock_init(shost->host_lock);
	shost->shost_state = SHOST_CREATED;
	INIT_LIST_HEAD(&shost->__devices);
	INIT_LIST_HEAD(&shost->__targets);
	INIT_LIST_HEAD(&shost->eh_cmd_q);
	INIT_LIST_HEAD(&shost->starved_list);
	init_waitqueue_head(&shost->host_wait);
	mutex_init(&shost->scan_mutex);

	index = ida_simple_get(&host_index_ida, 0, 0, GFP_KERNEL);
	if (index < 0) {
		kfree(shost);
		return NULL;
	}
	shost->host_no = index;

	shost->dma_channel = 0xff;

	/* These three are default values which can be overridden */
	shost->max_channel = 0;
	shost->max_id = 8;
	shost->max_lun = 8;

	/* Give each shost a default transportt */
	shost->transportt = &blank_transport_template;

	/*
	 * All drivers right now should be able to handle 12 byte
	 * commands.  Every so often there are requests for 16 byte
	 * commands, but individual low-level drivers need to certify that
	 * they actually do something sensible with such commands.
	 */
	shost->max_cmd_len = 12;
	shost->hostt = sht;
	shost->this_id = sht->this_id;
	shost->can_queue = sht->can_queue;
	shost->sg_tablesize = sht->sg_tablesize;
	shost->sg_prot_tablesize = sht->sg_prot_tablesize;
	shost->cmd_per_lun = sht->cmd_per_lun;
	shost->unchecked_isa_dma = sht->unchecked_isa_dma;
	shost->no_write_same = sht->no_write_same;
	shost->host_tagset = sht->host_tagset;

	if (shost_eh_deadline == -1 || !sht->eh_host_reset_handler)
		shost->eh_deadline = -1;
	else if ((ulong) shost_eh_deadline * HZ > INT_MAX) {
		shost_printk(KERN_WARNING, shost,
			     "eh_deadline %u too large, setting to %u\n",
			     shost_eh_deadline, INT_MAX / HZ);
		shost->eh_deadline = INT_MAX;
	} else
		shost->eh_deadline = shost_eh_deadline * HZ;

	if (sht->supported_mode == MODE_UNKNOWN)
		/* means we didn't set it ... default to INITIATOR */
		shost->active_mode = MODE_INITIATOR;
	else
		shost->active_mode = sht->supported_mode;

	if (sht->max_host_blocked)
		shost->max_host_blocked = sht->max_host_blocked;
	else
		shost->max_host_blocked = SCSI_DEFAULT_HOST_BLOCKED;

	/*
	 * If the driver imposes no hard sector transfer limit, start at
	 * machine infinity initially.
	 */
	if (sht->max_sectors)
		shost->max_sectors = sht->max_sectors;
	else
		shost->max_sectors = SCSI_DEFAULT_MAX_SECTORS;

	if (sht->max_segment_size)
		shost->max_segment_size = sht->max_segment_size;
	else
		shost->max_segment_size = BLK_MAX_SEGMENT_SIZE;

	/*
	 * assume a 4GB boundary, if not set
	 */
	if (sht->dma_boundary)
		shost->dma_boundary = sht->dma_boundary;
	else
		shost->dma_boundary = 0xffffffff;

	if (sht->virt_boundary_mask)
		shost->virt_boundary_mask = sht->virt_boundary_mask;

	device_initialize(&shost->shost_gendev);
	dev_set_name(&shost->shost_gendev, "host%d", shost->host_no);
	shost->shost_gendev.bus = &scsi_bus_type;
	shost->shost_gendev.type = &scsi_host_type;

	device_initialize(&shost->shost_dev);
	shost->shost_dev.parent = &shost->shost_gendev;
	shost->shost_dev.class = &shost_class;
	dev_set_name(&shost->shost_dev, "host%d", shost->host_no);
	shost->shost_dev.groups = scsi_sysfs_shost_attr_groups;

	shost->ehandler = kthread_run(scsi_error_handler, shost,
			"scsi_eh_%d", shost->host_no);
	if (IS_ERR(shost->ehandler)) {
		shost_printk(KERN_WARNING, shost,
			"error handler thread failed to spawn, error = %ld\n",
			PTR_ERR(shost->ehandler));
		shost->ehandler = NULL;
		goto fail;
	}

	shost->tmf_work_q = alloc_workqueue("scsi_tmf_%d",
					WQ_UNBOUND | WQ_MEM_RECLAIM | WQ_SYSFS,
					   1, shost->host_no);
	if (!shost->tmf_work_q) {
		shost_printk(KERN_WARNING, shost,
			     "failed to create tmf workq\n");
		goto fail;
	}
	scsi_proc_hostdir_add(shost->hostt);
	return shost;
 fail:
	/*
	 * Host state is still SHOST_CREATED and that is enough to release
	 * ->shost_gendev. scsi_host_dev_release() will free
	 * dev_name(&shost->shost_dev).
	 */
	put_device(&shost->shost_gendev);

	return NULL;
}
EXPORT_SYMBOL(scsi_host_alloc);

static int __scsi_host_match(struct device *dev, const void *data)
{
	struct Scsi_Host *p;
	const unsigned short *hostnum = data;

	p = class_to_shost(dev);
	return p->host_no == *hostnum;
}

/**
 * scsi_host_lookup - get a reference to a Scsi_Host by host no
 * @hostnum:	host number to locate
 *
 * Return value:
 *	A pointer to located Scsi_Host or NULL.
 *
 *	The caller must do a scsi_host_put() to drop the reference
 *	that scsi_host_get() took. The put_device() below dropped
 *	the reference from class_find_device().
 **/
struct Scsi_Host *scsi_host_lookup(unsigned short hostnum)
{
	struct device *cdev;
	struct Scsi_Host *shost = NULL;

	cdev = class_find_device(&shost_class, NULL, &hostnum,
				 __scsi_host_match);
	if (cdev) {
		shost = scsi_host_get(class_to_shost(cdev));
		put_device(cdev);
	}
	return shost;
}
EXPORT_SYMBOL(scsi_host_lookup);

/**
 * scsi_host_get - inc a Scsi_Host ref count
 * @shost:	Pointer to Scsi_Host to inc.
 **/
struct Scsi_Host *scsi_host_get(struct Scsi_Host *shost)
{
	if ((shost->shost_state == SHOST_DEL) ||
		!get_device(&shost->shost_gendev))
		return NULL;
	return shost;
}
EXPORT_SYMBOL(scsi_host_get);

static bool scsi_host_check_in_flight(struct request *rq, void *data,
				      bool reserved)
{
	int *count = data;
	struct scsi_cmnd *cmd = blk_mq_rq_to_pdu(rq);

	if (test_bit(SCMD_STATE_INFLIGHT, &cmd->state))
		(*count)++;

	return true;
}

/**
 * scsi_host_busy - Return the host busy counter
 * @shost:	Pointer to Scsi_Host to inc.
 **/
int scsi_host_busy(struct Scsi_Host *shost)
{
	int cnt = 0;

	blk_mq_tagset_busy_iter(&shost->tag_set,
				scsi_host_check_in_flight, &cnt);
	return cnt;
}
EXPORT_SYMBOL(scsi_host_busy);

/**
 * scsi_host_put - dec a Scsi_Host ref count
 * @shost:	Pointer to Scsi_Host to dec.
 **/
void scsi_host_put(struct Scsi_Host *shost)
{
	put_device(&shost->shost_gendev);
}
EXPORT_SYMBOL(scsi_host_put);

int scsi_init_hosts(void)
{
	return class_register(&shost_class);
}

void scsi_exit_hosts(void)
{
	class_unregister(&shost_class);
	ida_destroy(&host_index_ida);
}

int scsi_is_host_device(const struct device *dev)
{
	return dev->type == &scsi_host_type;
}
EXPORT_SYMBOL(scsi_is_host_device);

/**
 * scsi_queue_work - Queue work to the Scsi_Host workqueue.
 * @shost:	Pointer to Scsi_Host.
 * @work:	Work to queue for execution.
 *
 * Return value:
 * 	1 - work queued for execution
 *	0 - work is already queued
 *	-EINVAL - work queue doesn't exist
 **/
int scsi_queue_work(struct Scsi_Host *shost, struct work_struct *work)
{
	if (unlikely(!shost->work_q)) {
		shost_printk(KERN_ERR, shost,
			"ERROR: Scsi host '%s' attempted to queue scsi-work, "
			"when no workqueue created.\n", shost->hostt->name);
		dump_stack();

		return -EINVAL;
	}

	return queue_work(shost->work_q, work);
}
EXPORT_SYMBOL_GPL(scsi_queue_work);

/**
 * scsi_flush_work - Flush a Scsi_Host's workqueue.
 * @shost:	Pointer to Scsi_Host.
 **/
void scsi_flush_work(struct Scsi_Host *shost)
{
	if (!shost->work_q) {
		shost_printk(KERN_ERR, shost,
			"ERROR: Scsi host '%s' attempted to flush scsi-work, "
			"when no workqueue created.\n", shost->hostt->name);
		dump_stack();
		return;
	}

	flush_workqueue(shost->work_q);
}
EXPORT_SYMBOL_GPL(scsi_flush_work);

static bool complete_all_cmds_iter(struct request *rq, void *data, bool rsvd)
{
	struct scsi_cmnd *scmd = blk_mq_rq_to_pdu(rq);
	int status = *(int *)data;

	scsi_dma_unmap(scmd);
	scmd->result = status << 16;
	scmd->scsi_done(scmd);
	return true;
}

/**
 * scsi_host_complete_all_commands - Terminate all running commands
 * @shost:	Scsi Host on which commands should be terminated
 * @status:	Status to be set for the terminated commands
 *
 * There is no protection against modification of the number
 * of outstanding commands. It is the responsibility of the
 * caller to ensure that concurrent I/O submission and/or
 * completion is stopped when calling this function.
 */
void scsi_host_complete_all_commands(struct Scsi_Host *shost, int status)
{
	blk_mq_tagset_busy_iter(&shost->tag_set, complete_all_cmds_iter,
				&status);
}
EXPORT_SYMBOL_GPL(scsi_host_complete_all_commands);

struct scsi_host_busy_iter_data {
	bool (*fn)(struct scsi_cmnd *, void *, bool);
	void *priv;
};

static bool __scsi_host_busy_iter_fn(struct request *req, void *priv,
				   bool reserved)
{
	struct scsi_host_busy_iter_data *iter_data = priv;
	struct scsi_cmnd *sc = blk_mq_rq_to_pdu(req);

	return iter_data->fn(sc, iter_data->priv, reserved);
}

/**
 * scsi_host_busy_iter - Iterate over all busy commands
 * @shost:	Pointer to Scsi_Host.
 * @fn:		Function to call on each busy command
 * @priv:	Data pointer passed to @fn
 *
 * If locking against concurrent command completions is required
 * ithas to be provided by the caller
 **/
void scsi_host_busy_iter(struct Scsi_Host *shost,
			 bool (*fn)(struct scsi_cmnd *, void *, bool),
			 void *priv)
{
	struct scsi_host_busy_iter_data iter_data = {
		.fn = fn,
		.priv = priv,
	};

	blk_mq_tagset_busy_iter(&shost->tag_set, __scsi_host_busy_iter_fn,
				&iter_data);
}
EXPORT_SYMBOL_GPL(scsi_host_busy_iter);<|MERGE_RESOLUTION|>--- conflicted
+++ resolved
@@ -220,13 +220,6 @@
 		goto fail;
 	}
 
-<<<<<<< HEAD
-	/* Use min_t(int, ...) in case shost->can_queue exceeds SHRT_MAX */
-	shost->cmd_per_lun = min_t(int, shost->cmd_per_lun,
-				   shost->can_queue);
-
-=======
->>>>>>> 1ba7c99b
 	error = scsi_init_sense_cache(shost);
 	if (error)
 		goto fail;
@@ -236,7 +229,9 @@
 		goto fail;
 
 	shost->can_queue = shost->tag_set.queue_depth;
-	shost->cmd_per_lun = min_t(short, shost->cmd_per_lun,
+
+	/* Use min_t(int, ...) in case shost->can_queue exceeds SHRT_MAX */
+	shost->cmd_per_lun = min_t(int, shost->cmd_per_lun,
 				   shost->can_queue);
 
 	if (!shost->shost_gendev.parent)
