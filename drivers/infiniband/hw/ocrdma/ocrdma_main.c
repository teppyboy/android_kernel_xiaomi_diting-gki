--- conflicted
+++ resolved
@@ -127,11 +127,7 @@
 
 	is_vlan = netdev->priv_flags & IFF_802_1Q_VLAN;
 	if (is_vlan)
-<<<<<<< HEAD
-		netdev = vlan_dev_real_dev(netdev);
-=======
 		netdev = rdma_vlan_dev_real_dev(netdev);
->>>>>>> e3703f8c
 
 	rcu_read_lock();
 	list_for_each_entry_rcu(dev, &ocrdma_dev_list, entry) {
