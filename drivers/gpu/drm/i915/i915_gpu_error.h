--- conflicted
+++ resolved
@@ -75,10 +75,7 @@
 	u32 hws;
 	u32 ipeir;
 	u32 ipehr;
-<<<<<<< HEAD
-=======
 	u32 esr;
->>>>>>> 04d5ce62
 	u32 bbstate;
 	u32 instpm;
 	u32 instps;
@@ -91,13 +88,10 @@
 
 	struct i915_gem_context_coredump {
 		char comm[TASK_COMM_LEN];
-<<<<<<< HEAD
-=======
 
 		u64 total_runtime;
 		u32 avg_runtime;
 
->>>>>>> 04d5ce62
 		pid_t pid;
 		int active;
 		int guilty;
