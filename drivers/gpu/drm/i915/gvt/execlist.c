--- conflicted
+++ resolved
@@ -383,45 +383,6 @@
 	int ring_id = workload->ring_id;
 	int ret;
 
-<<<<<<< HEAD
-	ret = intel_vgpu_pin_mm(workload->shadow_mm);
-	if (ret) {
-		gvt_vgpu_err("fail to vgpu pin mm\n");
-		goto out;
-	}
-
-	ret = intel_vgpu_sync_oos_pages(workload->vgpu);
-	if (ret) {
-		gvt_vgpu_err("fail to vgpu sync oos pages\n");
-		goto err_unpin_mm;
-	}
-
-	ret = intel_vgpu_flush_post_shadow(workload->vgpu);
-	if (ret) {
-		gvt_vgpu_err("fail to flush post shadow\n");
-		goto err_unpin_mm;
-	}
-
-	ret = intel_gvt_generate_request(workload);
-	if (ret) {
-		gvt_vgpu_err("fail to generate request\n");
-		goto err_unpin_mm;
-	}
-
-	ret = prepare_shadow_batch_buffer(workload);
-	if (ret) {
-		gvt_vgpu_err("fail to prepare_shadow_batch_buffer\n");
-		goto err_unpin_mm;
-	}
-
-	ret = prepare_shadow_wa_ctx(&workload->wa_ctx);
-	if (ret) {
-		gvt_vgpu_err("fail to prepare_shadow_wa_ctx\n");
-		goto err_shadow_batch;
-	}
-
-=======
->>>>>>> 03a0dded
 	if (!workload->emulate_schedule_in)
 		return 0;
 
