--- conflicted
+++ resolved
@@ -543,11 +543,7 @@
 	component_unbind_all(dev, drm);
 out_bind:
 	kfree(priv);
-<<<<<<< HEAD
-out_unref:
-=======
 out_put:
->>>>>>> 801c7a1e
 	drm_dev_put(drm);
 
 	return ret;
