/*
 * Copyright 2004-2007 Freescale Semiconductor, Inc. All Rights Reserved.
 * Copyright (C) 2008 Juergen Beisert
 *
 * This program is free software; you can redistribute it and/or
 * modify it under the terms of the GNU General Public License
 * as published by the Free Software Foundation; either version 2
 * of the License, or (at your option) any later version.
 * This program is distributed in the hope that it will be useful,
 * but WITHOUT ANY WARRANTY; without even the implied warranty of
 * MERCHANTABILITY or FITNESS FOR A PARTICULAR PURPOSE.  See the
 * GNU General Public License for more details.
 *
 * You should have received a copy of the GNU General Public License
 * along with this program; if not, write to the
 * Free Software Foundation
 * 51 Franklin Street, Fifth Floor
 * Boston, MA  02110-1301, USA.
 */

#include <linux/clk.h>
#include <linux/completion.h>
#include <linux/delay.h>
#include <linux/err.h>
#include <linux/gpio.h>
#include <linux/init.h>
#include <linux/interrupt.h>
#include <linux/io.h>
#include <linux/irq.h>
#include <linux/kernel.h>
#include <linux/module.h>
#include <linux/platform_device.h>
#include <linux/slab.h>
#include <linux/spi/spi.h>
#include <linux/spi/spi_bitbang.h>
#include <linux/types.h>
#include <linux/of.h>
#include <linux/of_device.h>
#include <linux/of_gpio.h>
#include <linux/pinctrl/consumer.h>

#include <mach/spi.h>

#define DRIVER_NAME "spi_imx"

#define MXC_CSPIRXDATA		0x00
#define MXC_CSPITXDATA		0x04
#define MXC_CSPICTRL		0x08
#define MXC_CSPIINT		0x0c
#define MXC_RESET		0x1c

/* generic defines to abstract from the different register layouts */
#define MXC_INT_RR	(1 << 0) /* Receive data ready interrupt */
#define MXC_INT_TE	(1 << 1) /* Transmit FIFO empty interrupt */

struct spi_imx_config {
	unsigned int speed_hz;
	unsigned int bpw;
	unsigned int mode;
	u8 cs;
};

enum spi_imx_devtype {
	IMX1_CSPI,
	IMX21_CSPI,
	IMX27_CSPI,
	IMX31_CSPI,
	IMX35_CSPI,	/* CSPI on all i.mx except above */
	IMX51_ECSPI,	/* ECSPI on i.mx51 and later */
};

struct spi_imx_data;

struct spi_imx_devtype_data {
	void (*intctrl)(struct spi_imx_data *, int);
	int (*config)(struct spi_imx_data *, struct spi_imx_config *);
	void (*trigger)(struct spi_imx_data *);
	int (*rx_available)(struct spi_imx_data *);
	void (*reset)(struct spi_imx_data *);
	enum spi_imx_devtype devtype;
};

struct spi_imx_data {
	struct spi_bitbang bitbang;

	struct completion xfer_done;
	void __iomem *base;
	int irq;
	struct clk *clk_per;
	struct clk *clk_ipg;
	unsigned long spi_clk;

	unsigned int count;
	void (*tx)(struct spi_imx_data *);
	void (*rx)(struct spi_imx_data *);
	void *rx_buf;
	const void *tx_buf;
	unsigned int txfifo; /* number of words pushed in tx FIFO */

	struct spi_imx_devtype_data *devtype_data;
	int chipselect[0];
};

static inline int is_imx27_cspi(struct spi_imx_data *d)
{
	return d->devtype_data->devtype == IMX27_CSPI;
}

static inline int is_imx35_cspi(struct spi_imx_data *d)
{
	return d->devtype_data->devtype == IMX35_CSPI;
}

static inline unsigned spi_imx_get_fifosize(struct spi_imx_data *d)
{
	return (d->devtype_data->devtype == IMX51_ECSPI) ? 64 : 8;
}

#define MXC_SPI_BUF_RX(type)						\
static void spi_imx_buf_rx_##type(struct spi_imx_data *spi_imx)		\
{									\
	unsigned int val = readl(spi_imx->base + MXC_CSPIRXDATA);	\
									\
	if (spi_imx->rx_buf) {						\
		*(type *)spi_imx->rx_buf = val;				\
		spi_imx->rx_buf += sizeof(type);			\
	}								\
}

#define MXC_SPI_BUF_TX(type)						\
static void spi_imx_buf_tx_##type(struct spi_imx_data *spi_imx)		\
{									\
	type val = 0;							\
									\
	if (spi_imx->tx_buf) {						\
		val = *(type *)spi_imx->tx_buf;				\
		spi_imx->tx_buf += sizeof(type);			\
	}								\
									\
	spi_imx->count -= sizeof(type);					\
									\
	writel(val, spi_imx->base + MXC_CSPITXDATA);			\
}

MXC_SPI_BUF_RX(u8)
MXC_SPI_BUF_TX(u8)
MXC_SPI_BUF_RX(u16)
MXC_SPI_BUF_TX(u16)
MXC_SPI_BUF_RX(u32)
MXC_SPI_BUF_TX(u32)

/* First entry is reserved, second entry is valid only if SDHC_SPIEN is set
 * (which is currently not the case in this driver)
 */
static int mxc_clkdivs[] = {0, 3, 4, 6, 8, 12, 16, 24, 32, 48, 64, 96, 128, 192,
	256, 384, 512, 768, 1024};

/* MX21, MX27 */
static unsigned int spi_imx_clkdiv_1(unsigned int fin,
		unsigned int fspi, unsigned int max)
{
	int i;

	for (i = 2; i < max; i++)
		if (fspi * mxc_clkdivs[i] >= fin)
			return i;

	return max;
}

/* MX1, MX31, MX35, MX51 CSPI */
static unsigned int spi_imx_clkdiv_2(unsigned int fin,
		unsigned int fspi)
{
	int i, div = 4;

	for (i = 0; i < 7; i++) {
		if (fspi * div >= fin)
			return i;
		div <<= 1;
	}

	return 7;
}

#define MX51_ECSPI_CTRL		0x08
#define MX51_ECSPI_CTRL_ENABLE		(1 <<  0)
#define MX51_ECSPI_CTRL_XCH		(1 <<  2)
#define MX51_ECSPI_CTRL_MODE_MASK	(0xf << 4)
#define MX51_ECSPI_CTRL_POSTDIV_OFFSET	8
#define MX51_ECSPI_CTRL_PREDIV_OFFSET	12
#define MX51_ECSPI_CTRL_CS(cs)		((cs) << 18)
#define MX51_ECSPI_CTRL_BL_OFFSET	20

#define MX51_ECSPI_CONFIG	0x0c
#define MX51_ECSPI_CONFIG_SCLKPHA(cs)	(1 << ((cs) +  0))
#define MX51_ECSPI_CONFIG_SCLKPOL(cs)	(1 << ((cs) +  4))
#define MX51_ECSPI_CONFIG_SBBCTRL(cs)	(1 << ((cs) +  8))
#define MX51_ECSPI_CONFIG_SSBPOL(cs)	(1 << ((cs) + 12))

#define MX51_ECSPI_INT		0x10
#define MX51_ECSPI_INT_TEEN		(1 <<  0)
#define MX51_ECSPI_INT_RREN		(1 <<  3)

#define MX51_ECSPI_STAT		0x18
#define MX51_ECSPI_STAT_RR		(1 <<  3)

/* MX51 eCSPI */
static unsigned int mx51_ecspi_clkdiv(unsigned int fin, unsigned int fspi)
{
	/*
	 * there are two 4-bit dividers, the pre-divider divides by
	 * $pre, the post-divider by 2^$post
	 */
	unsigned int pre, post;

	if (unlikely(fspi > fin))
		return 0;

	post = fls(fin) - fls(fspi);
	if (fin > fspi << post)
		post++;

	/* now we have: (fin <= fspi << post) with post being minimal */

	post = max(4U, post) - 4;
	if (unlikely(post > 0xf)) {
		pr_err("%s: cannot set clock freq: %u (base freq: %u)\n",
				__func__, fspi, fin);
		return 0xff;
	}

	pre = DIV_ROUND_UP(fin, fspi << post) - 1;

	pr_debug("%s: fin: %u, fspi: %u, post: %u, pre: %u\n",
			__func__, fin, fspi, post, pre);
	return (pre << MX51_ECSPI_CTRL_PREDIV_OFFSET) |
		(post << MX51_ECSPI_CTRL_POSTDIV_OFFSET);
}

static void __maybe_unused mx51_ecspi_intctrl(struct spi_imx_data *spi_imx, int enable)
{
	unsigned val = 0;

	if (enable & MXC_INT_TE)
		val |= MX51_ECSPI_INT_TEEN;

	if (enable & MXC_INT_RR)
		val |= MX51_ECSPI_INT_RREN;

	writel(val, spi_imx->base + MX51_ECSPI_INT);
}

static void __maybe_unused mx51_ecspi_trigger(struct spi_imx_data *spi_imx)
{
	u32 reg;

	reg = readl(spi_imx->base + MX51_ECSPI_CTRL);
	reg |= MX51_ECSPI_CTRL_XCH;
	writel(reg, spi_imx->base + MX51_ECSPI_CTRL);
}

static int __maybe_unused mx51_ecspi_config(struct spi_imx_data *spi_imx,
		struct spi_imx_config *config)
{
	u32 ctrl = MX51_ECSPI_CTRL_ENABLE, cfg = 0;

	/*
	 * The hardware seems to have a race condition when changing modes. The
	 * current assumption is that the selection of the channel arrives
	 * earlier in the hardware than the mode bits when they are written at
	 * the same time.
	 * So set master mode for all channels as we do not support slave mode.
	 */
	ctrl |= MX51_ECSPI_CTRL_MODE_MASK;

	/* set clock speed */
	ctrl |= mx51_ecspi_clkdiv(spi_imx->spi_clk, config->speed_hz);

	/* set chip select to use */
	ctrl |= MX51_ECSPI_CTRL_CS(config->cs);

	ctrl |= (config->bpw - 1) << MX51_ECSPI_CTRL_BL_OFFSET;

	cfg |= MX51_ECSPI_CONFIG_SBBCTRL(config->cs);

	if (config->mode & SPI_CPHA)
		cfg |= MX51_ECSPI_CONFIG_SCLKPHA(config->cs);

	if (config->mode & SPI_CPOL)
		cfg |= MX51_ECSPI_CONFIG_SCLKPOL(config->cs);

	if (config->mode & SPI_CS_HIGH)
		cfg |= MX51_ECSPI_CONFIG_SSBPOL(config->cs);

	writel(ctrl, spi_imx->base + MX51_ECSPI_CTRL);
	writel(cfg, spi_imx->base + MX51_ECSPI_CONFIG);

	return 0;
}

static int __maybe_unused mx51_ecspi_rx_available(struct spi_imx_data *spi_imx)
{
	return readl(spi_imx->base + MX51_ECSPI_STAT) & MX51_ECSPI_STAT_RR;
}

static void __maybe_unused mx51_ecspi_reset(struct spi_imx_data *spi_imx)
{
	/* drain receive buffer */
	while (mx51_ecspi_rx_available(spi_imx))
		readl(spi_imx->base + MXC_CSPIRXDATA);
}

#define MX31_INTREG_TEEN	(1 << 0)
#define MX31_INTREG_RREN	(1 << 3)

#define MX31_CSPICTRL_ENABLE	(1 << 0)
#define MX31_CSPICTRL_MASTER	(1 << 1)
#define MX31_CSPICTRL_XCH	(1 << 2)
#define MX31_CSPICTRL_POL	(1 << 4)
#define MX31_CSPICTRL_PHA	(1 << 5)
#define MX31_CSPICTRL_SSCTL	(1 << 6)
#define MX31_CSPICTRL_SSPOL	(1 << 7)
#define MX31_CSPICTRL_BC_SHIFT	8
#define MX35_CSPICTRL_BL_SHIFT	20
#define MX31_CSPICTRL_CS_SHIFT	24
#define MX35_CSPICTRL_CS_SHIFT	12
#define MX31_CSPICTRL_DR_SHIFT	16

#define MX31_CSPISTATUS		0x14
#define MX31_STATUS_RR		(1 << 3)

/* These functions also work for the i.MX35, but be aware that
 * the i.MX35 has a slightly different register layout for bits
 * we do not use here.
 */
static void __maybe_unused mx31_intctrl(struct spi_imx_data *spi_imx, int enable)
{
	unsigned int val = 0;

	if (enable & MXC_INT_TE)
		val |= MX31_INTREG_TEEN;
	if (enable & MXC_INT_RR)
		val |= MX31_INTREG_RREN;

	writel(val, spi_imx->base + MXC_CSPIINT);
}

static void __maybe_unused mx31_trigger(struct spi_imx_data *spi_imx)
{
	unsigned int reg;

	reg = readl(spi_imx->base + MXC_CSPICTRL);
	reg |= MX31_CSPICTRL_XCH;
	writel(reg, spi_imx->base + MXC_CSPICTRL);
}

static int __maybe_unused mx31_config(struct spi_imx_data *spi_imx,
		struct spi_imx_config *config)
{
	unsigned int reg = MX31_CSPICTRL_ENABLE | MX31_CSPICTRL_MASTER;
	int cs = spi_imx->chipselect[config->cs];

	reg |= spi_imx_clkdiv_2(spi_imx->spi_clk, config->speed_hz) <<
		MX31_CSPICTRL_DR_SHIFT;

	if (is_imx35_cspi(spi_imx)) {
		reg |= (config->bpw - 1) << MX35_CSPICTRL_BL_SHIFT;
		reg |= MX31_CSPICTRL_SSCTL;
	} else {
		reg |= (config->bpw - 1) << MX31_CSPICTRL_BC_SHIFT;
	}

	if (config->mode & SPI_CPHA)
		reg |= MX31_CSPICTRL_PHA;
	if (config->mode & SPI_CPOL)
		reg |= MX31_CSPICTRL_POL;
	if (config->mode & SPI_CS_HIGH)
		reg |= MX31_CSPICTRL_SSPOL;
	if (cs < 0)
		reg |= (cs + 32) <<
			(is_imx35_cspi(spi_imx) ? MX35_CSPICTRL_CS_SHIFT :
						  MX31_CSPICTRL_CS_SHIFT);

	writel(reg, spi_imx->base + MXC_CSPICTRL);

	return 0;
}

static int __maybe_unused mx31_rx_available(struct spi_imx_data *spi_imx)
{
	return readl(spi_imx->base + MX31_CSPISTATUS) & MX31_STATUS_RR;
}

static void __maybe_unused mx31_reset(struct spi_imx_data *spi_imx)
{
	/* drain receive buffer */
	while (readl(spi_imx->base + MX31_CSPISTATUS) & MX31_STATUS_RR)
		readl(spi_imx->base + MXC_CSPIRXDATA);
}

#define MX21_INTREG_RR		(1 << 4)
#define MX21_INTREG_TEEN	(1 << 9)
#define MX21_INTREG_RREN	(1 << 13)

#define MX21_CSPICTRL_POL	(1 << 5)
#define MX21_CSPICTRL_PHA	(1 << 6)
#define MX21_CSPICTRL_SSPOL	(1 << 8)
#define MX21_CSPICTRL_XCH	(1 << 9)
#define MX21_CSPICTRL_ENABLE	(1 << 10)
#define MX21_CSPICTRL_MASTER	(1 << 11)
#define MX21_CSPICTRL_DR_SHIFT	14
#define MX21_CSPICTRL_CS_SHIFT	19

static void __maybe_unused mx21_intctrl(struct spi_imx_data *spi_imx, int enable)
{
	unsigned int val = 0;

	if (enable & MXC_INT_TE)
		val |= MX21_INTREG_TEEN;
	if (enable & MXC_INT_RR)
		val |= MX21_INTREG_RREN;

	writel(val, spi_imx->base + MXC_CSPIINT);
}

static void __maybe_unused mx21_trigger(struct spi_imx_data *spi_imx)
{
	unsigned int reg;

	reg = readl(spi_imx->base + MXC_CSPICTRL);
	reg |= MX21_CSPICTRL_XCH;
	writel(reg, spi_imx->base + MXC_CSPICTRL);
}

static int __maybe_unused mx21_config(struct spi_imx_data *spi_imx,
		struct spi_imx_config *config)
{
	unsigned int reg = MX21_CSPICTRL_ENABLE | MX21_CSPICTRL_MASTER;
	int cs = spi_imx->chipselect[config->cs];
	unsigned int max = is_imx27_cspi(spi_imx) ? 16 : 18;

	reg |= spi_imx_clkdiv_1(spi_imx->spi_clk, config->speed_hz, max) <<
		MX21_CSPICTRL_DR_SHIFT;
	reg |= config->bpw - 1;

	if (config->mode & SPI_CPHA)
		reg |= MX21_CSPICTRL_PHA;
	if (config->mode & SPI_CPOL)
		reg |= MX21_CSPICTRL_POL;
	if (config->mode & SPI_CS_HIGH)
		reg |= MX21_CSPICTRL_SSPOL;
	if (cs < 0)
		reg |= (cs + 32) << MX21_CSPICTRL_CS_SHIFT;

	writel(reg, spi_imx->base + MXC_CSPICTRL);

	return 0;
}

static int __maybe_unused mx21_rx_available(struct spi_imx_data *spi_imx)
{
	return readl(spi_imx->base + MXC_CSPIINT) & MX21_INTREG_RR;
}

static void __maybe_unused mx21_reset(struct spi_imx_data *spi_imx)
{
	writel(1, spi_imx->base + MXC_RESET);
}

#define MX1_INTREG_RR		(1 << 3)
#define MX1_INTREG_TEEN		(1 << 8)
#define MX1_INTREG_RREN		(1 << 11)

#define MX1_CSPICTRL_POL	(1 << 4)
#define MX1_CSPICTRL_PHA	(1 << 5)
#define MX1_CSPICTRL_XCH	(1 << 8)
#define MX1_CSPICTRL_ENABLE	(1 << 9)
#define MX1_CSPICTRL_MASTER	(1 << 10)
#define MX1_CSPICTRL_DR_SHIFT	13

static void __maybe_unused mx1_intctrl(struct spi_imx_data *spi_imx, int enable)
{
	unsigned int val = 0;

	if (enable & MXC_INT_TE)
		val |= MX1_INTREG_TEEN;
	if (enable & MXC_INT_RR)
		val |= MX1_INTREG_RREN;

	writel(val, spi_imx->base + MXC_CSPIINT);
}

static void __maybe_unused mx1_trigger(struct spi_imx_data *spi_imx)
{
	unsigned int reg;

	reg = readl(spi_imx->base + MXC_CSPICTRL);
	reg |= MX1_CSPICTRL_XCH;
	writel(reg, spi_imx->base + MXC_CSPICTRL);
}

static int __maybe_unused mx1_config(struct spi_imx_data *spi_imx,
		struct spi_imx_config *config)
{
	unsigned int reg = MX1_CSPICTRL_ENABLE | MX1_CSPICTRL_MASTER;

	reg |= spi_imx_clkdiv_2(spi_imx->spi_clk, config->speed_hz) <<
		MX1_CSPICTRL_DR_SHIFT;
	reg |= config->bpw - 1;

	if (config->mode & SPI_CPHA)
		reg |= MX1_CSPICTRL_PHA;
	if (config->mode & SPI_CPOL)
		reg |= MX1_CSPICTRL_POL;

	writel(reg, spi_imx->base + MXC_CSPICTRL);

	return 0;
}

static int __maybe_unused mx1_rx_available(struct spi_imx_data *spi_imx)
{
	return readl(spi_imx->base + MXC_CSPIINT) & MX1_INTREG_RR;
}

static void __maybe_unused mx1_reset(struct spi_imx_data *spi_imx)
{
	writel(1, spi_imx->base + MXC_RESET);
}

static struct spi_imx_devtype_data imx1_cspi_devtype_data = {
	.intctrl = mx1_intctrl,
	.config = mx1_config,
	.trigger = mx1_trigger,
	.rx_available = mx1_rx_available,
	.reset = mx1_reset,
	.devtype = IMX1_CSPI,
};

static struct spi_imx_devtype_data imx21_cspi_devtype_data = {
	.intctrl = mx21_intctrl,
	.config = mx21_config,
	.trigger = mx21_trigger,
	.rx_available = mx21_rx_available,
	.reset = mx21_reset,
	.devtype = IMX21_CSPI,
};

static struct spi_imx_devtype_data imx27_cspi_devtype_data = {
	/* i.mx27 cspi shares the functions with i.mx21 one */
	.intctrl = mx21_intctrl,
	.config = mx21_config,
	.trigger = mx21_trigger,
	.rx_available = mx21_rx_available,
	.reset = mx21_reset,
	.devtype = IMX27_CSPI,
};

static struct spi_imx_devtype_data imx31_cspi_devtype_data = {
	.intctrl = mx31_intctrl,
	.config = mx31_config,
	.trigger = mx31_trigger,
	.rx_available = mx31_rx_available,
	.reset = mx31_reset,
	.devtype = IMX31_CSPI,
};

static struct spi_imx_devtype_data imx35_cspi_devtype_data = {
	/* i.mx35 and later cspi shares the functions with i.mx31 one */
	.intctrl = mx31_intctrl,
	.config = mx31_config,
	.trigger = mx31_trigger,
	.rx_available = mx31_rx_available,
	.reset = mx31_reset,
	.devtype = IMX35_CSPI,
};

static struct spi_imx_devtype_data imx51_ecspi_devtype_data = {
	.intctrl = mx51_ecspi_intctrl,
	.config = mx51_ecspi_config,
	.trigger = mx51_ecspi_trigger,
	.rx_available = mx51_ecspi_rx_available,
	.reset = mx51_ecspi_reset,
	.devtype = IMX51_ECSPI,
};

static struct platform_device_id spi_imx_devtype[] = {
	{
		.name = "imx1-cspi",
		.driver_data = (kernel_ulong_t) &imx1_cspi_devtype_data,
	}, {
		.name = "imx21-cspi",
		.driver_data = (kernel_ulong_t) &imx21_cspi_devtype_data,
	}, {
		.name = "imx27-cspi",
		.driver_data = (kernel_ulong_t) &imx27_cspi_devtype_data,
	}, {
		.name = "imx31-cspi",
		.driver_data = (kernel_ulong_t) &imx31_cspi_devtype_data,
	}, {
		.name = "imx35-cspi",
		.driver_data = (kernel_ulong_t) &imx35_cspi_devtype_data,
	}, {
		.name = "imx51-ecspi",
		.driver_data = (kernel_ulong_t) &imx51_ecspi_devtype_data,
	}, {
		/* sentinel */
	}
};

static const struct of_device_id spi_imx_dt_ids[] = {
	{ .compatible = "fsl,imx1-cspi", .data = &imx1_cspi_devtype_data, },
	{ .compatible = "fsl,imx21-cspi", .data = &imx21_cspi_devtype_data, },
	{ .compatible = "fsl,imx27-cspi", .data = &imx27_cspi_devtype_data, },
	{ .compatible = "fsl,imx31-cspi", .data = &imx31_cspi_devtype_data, },
	{ .compatible = "fsl,imx35-cspi", .data = &imx35_cspi_devtype_data, },
	{ .compatible = "fsl,imx51-ecspi", .data = &imx51_ecspi_devtype_data, },
	{ /* sentinel */ }
};

static void spi_imx_chipselect(struct spi_device *spi, int is_active)
{
	struct spi_imx_data *spi_imx = spi_master_get_devdata(spi->master);
	int gpio = spi_imx->chipselect[spi->chip_select];
	int active = is_active != BITBANG_CS_INACTIVE;
	int dev_is_lowactive = !(spi->mode & SPI_CS_HIGH);

	if (gpio < 0)
		return;

	gpio_set_value(gpio, dev_is_lowactive ^ active);
}

static void spi_imx_push(struct spi_imx_data *spi_imx)
{
	while (spi_imx->txfifo < spi_imx_get_fifosize(spi_imx)) {
		if (!spi_imx->count)
			break;
		spi_imx->tx(spi_imx);
		spi_imx->txfifo++;
	}

	spi_imx->devtype_data->trigger(spi_imx);
}

static irqreturn_t spi_imx_isr(int irq, void *dev_id)
{
	struct spi_imx_data *spi_imx = dev_id;

	while (spi_imx->devtype_data->rx_available(spi_imx)) {
		spi_imx->rx(spi_imx);
		spi_imx->txfifo--;
	}

	if (spi_imx->count) {
		spi_imx_push(spi_imx);
		return IRQ_HANDLED;
	}

	if (spi_imx->txfifo) {
		/* No data left to push, but still waiting for rx data,
		 * enable receive data available interrupt.
		 */
		spi_imx->devtype_data->intctrl(
				spi_imx, MXC_INT_RR);
		return IRQ_HANDLED;
	}

	spi_imx->devtype_data->intctrl(spi_imx, 0);
	complete(&spi_imx->xfer_done);

	return IRQ_HANDLED;
}

static int spi_imx_setupxfer(struct spi_device *spi,
				 struct spi_transfer *t)
{
	struct spi_imx_data *spi_imx = spi_master_get_devdata(spi->master);
	struct spi_imx_config config;

	config.bpw = t ? t->bits_per_word : spi->bits_per_word;
	config.speed_hz  = t ? t->speed_hz : spi->max_speed_hz;
	config.mode = spi->mode;
	config.cs = spi->chip_select;

	if (!config.speed_hz)
		config.speed_hz = spi->max_speed_hz;
	if (!config.bpw)
		config.bpw = spi->bits_per_word;
	if (!config.speed_hz)
		config.speed_hz = spi->max_speed_hz;

	/* Initialize the functions for transfer */
	if (config.bpw <= 8) {
		spi_imx->rx = spi_imx_buf_rx_u8;
		spi_imx->tx = spi_imx_buf_tx_u8;
	} else if (config.bpw <= 16) {
		spi_imx->rx = spi_imx_buf_rx_u16;
		spi_imx->tx = spi_imx_buf_tx_u16;
	} else if (config.bpw <= 32) {
		spi_imx->rx = spi_imx_buf_rx_u32;
		spi_imx->tx = spi_imx_buf_tx_u32;
	} else
		BUG();

	spi_imx->devtype_data->config(spi_imx, &config);

	return 0;
}

static int spi_imx_transfer(struct spi_device *spi,
				struct spi_transfer *transfer)
{
	struct spi_imx_data *spi_imx = spi_master_get_devdata(spi->master);

	spi_imx->tx_buf = transfer->tx_buf;
	spi_imx->rx_buf = transfer->rx_buf;
	spi_imx->count = transfer->len;
	spi_imx->txfifo = 0;

	init_completion(&spi_imx->xfer_done);

	spi_imx_push(spi_imx);

	spi_imx->devtype_data->intctrl(spi_imx, MXC_INT_TE);

	wait_for_completion(&spi_imx->xfer_done);

	return transfer->len;
}

static int spi_imx_setup(struct spi_device *spi)
{
	struct spi_imx_data *spi_imx = spi_master_get_devdata(spi->master);
	int gpio = spi_imx->chipselect[spi->chip_select];

	dev_dbg(&spi->dev, "%s: mode %d, %u bpw, %d hz\n", __func__,
		 spi->mode, spi->bits_per_word, spi->max_speed_hz);

	if (gpio >= 0)
		gpio_direction_output(gpio, spi->mode & SPI_CS_HIGH ? 0 : 1);

	spi_imx_chipselect(spi, BITBANG_CS_INACTIVE);

	return 0;
}

static void spi_imx_cleanup(struct spi_device *spi)
{
}

static int __devinit spi_imx_probe(struct platform_device *pdev)
{
	struct device_node *np = pdev->dev.of_node;
	const struct of_device_id *of_id =
			of_match_device(spi_imx_dt_ids, &pdev->dev);
	struct spi_imx_master *mxc_platform_info =
			dev_get_platdata(&pdev->dev);
	struct spi_master *master;
	struct spi_imx_data *spi_imx;
	struct resource *res;
	struct pinctrl *pinctrl;
	int i, ret, num_cs;

	if (!np && !mxc_platform_info) {
		dev_err(&pdev->dev, "can't get the platform data\n");
		return -EINVAL;
	}

	ret = of_property_read_u32(np, "fsl,spi-num-chipselects", &num_cs);
	if (ret < 0) {
		if (mxc_platform_info)
			num_cs = mxc_platform_info->num_chipselect;
		else
			return ret;
	}

	master = spi_alloc_master(&pdev->dev,
			sizeof(struct spi_imx_data) + sizeof(int) * num_cs);
	if (!master)
		return -ENOMEM;

	platform_set_drvdata(pdev, master);

	master->bus_num = pdev->id;
	master->num_chipselect = num_cs;

	spi_imx = spi_master_get_devdata(master);
	spi_imx->bitbang.master = spi_master_get(master);

	for (i = 0; i < master->num_chipselect; i++) {
		int cs_gpio = of_get_named_gpio(np, "cs-gpios", i);
		if (cs_gpio < 0 && mxc_platform_info)
			cs_gpio = mxc_platform_info->chipselect[i];

		spi_imx->chipselect[i] = cs_gpio;
		if (cs_gpio < 0)
			continue;

		ret = gpio_request(spi_imx->chipselect[i], DRIVER_NAME);
		if (ret) {
			dev_err(&pdev->dev, "can't get cs gpios\n");
			goto out_gpio_free;
		}
	}

	spi_imx->bitbang.chipselect = spi_imx_chipselect;
	spi_imx->bitbang.setup_transfer = spi_imx_setupxfer;
	spi_imx->bitbang.txrx_bufs = spi_imx_transfer;
	spi_imx->bitbang.master->setup = spi_imx_setup;
	spi_imx->bitbang.master->cleanup = spi_imx_cleanup;
	spi_imx->bitbang.master->mode_bits = SPI_CPOL | SPI_CPHA | SPI_CS_HIGH;

	init_completion(&spi_imx->xfer_done);

	spi_imx->devtype_data = of_id ? of_id->data :
		(struct spi_imx_devtype_data *) pdev->id_entry->driver_data;

	res = platform_get_resource(pdev, IORESOURCE_MEM, 0);
	if (!res) {
		dev_err(&pdev->dev, "can't get platform resource\n");
		ret = -ENOMEM;
		goto out_gpio_free;
	}

	if (!request_mem_region(res->start, resource_size(res), pdev->name)) {
		dev_err(&pdev->dev, "request_mem_region failed\n");
		ret = -EBUSY;
		goto out_gpio_free;
	}

	spi_imx->base = ioremap(res->start, resource_size(res));
	if (!spi_imx->base) {
		ret = -EINVAL;
		goto out_release_mem;
	}

	spi_imx->irq = platform_get_irq(pdev, 0);
	if (spi_imx->irq < 0) {
		ret = -EINVAL;
		goto out_iounmap;
	}

	ret = request_irq(spi_imx->irq, spi_imx_isr, 0, DRIVER_NAME, spi_imx);
	if (ret) {
		dev_err(&pdev->dev, "can't get irq%d: %d\n", spi_imx->irq, ret);
		goto out_iounmap;
	}

	pinctrl = devm_pinctrl_get_select_default(&pdev->dev);
	if (IS_ERR(pinctrl)) {
		ret = PTR_ERR(pinctrl);
<<<<<<< HEAD
		goto out_free_irq;
	}

	spi_imx->clk = clk_get(&pdev->dev, NULL);
	if (IS_ERR(spi_imx->clk)) {
		dev_err(&pdev->dev, "unable to get clock\n");
		ret = PTR_ERR(spi_imx->clk);
=======
>>>>>>> 3c0dec5f
		goto out_free_irq;
	}

	spi_imx->clk_ipg = devm_clk_get(&pdev->dev, "ipg");
	if (IS_ERR(spi_imx->clk_ipg)) {
		ret = PTR_ERR(spi_imx->clk_ipg);
		goto out_free_irq;
	}

	spi_imx->clk_per = devm_clk_get(&pdev->dev, "per");
	if (IS_ERR(spi_imx->clk_per)) {
		ret = PTR_ERR(spi_imx->clk_per);
		goto out_free_irq;
	}

	clk_prepare_enable(spi_imx->clk_per);
	clk_prepare_enable(spi_imx->clk_ipg);

	spi_imx->spi_clk = clk_get_rate(spi_imx->clk_per);

	spi_imx->devtype_data->reset(spi_imx);

	spi_imx->devtype_data->intctrl(spi_imx, 0);

	master->dev.of_node = pdev->dev.of_node;
	ret = spi_bitbang_start(&spi_imx->bitbang);
	if (ret) {
		dev_err(&pdev->dev, "bitbang start failed with %d\n", ret);
		goto out_clk_put;
	}

	dev_info(&pdev->dev, "probed\n");

	return ret;

out_clk_put:
	clk_disable_unprepare(spi_imx->clk_per);
	clk_disable_unprepare(spi_imx->clk_ipg);
out_free_irq:
	free_irq(spi_imx->irq, spi_imx);
out_iounmap:
	iounmap(spi_imx->base);
out_release_mem:
	release_mem_region(res->start, resource_size(res));
out_gpio_free:
	while (--i >= 0) {
		if (spi_imx->chipselect[i] >= 0)
			gpio_free(spi_imx->chipselect[i]);
	}
	spi_master_put(master);
	kfree(master);
	platform_set_drvdata(pdev, NULL);
	return ret;
}

static int __devexit spi_imx_remove(struct platform_device *pdev)
{
	struct spi_master *master = platform_get_drvdata(pdev);
	struct resource *res = platform_get_resource(pdev, IORESOURCE_MEM, 0);
	struct spi_imx_data *spi_imx = spi_master_get_devdata(master);
	int i;

	spi_bitbang_stop(&spi_imx->bitbang);

	writel(0, spi_imx->base + MXC_CSPICTRL);
	clk_disable_unprepare(spi_imx->clk_per);
	clk_disable_unprepare(spi_imx->clk_ipg);
	free_irq(spi_imx->irq, spi_imx);
	iounmap(spi_imx->base);

	for (i = 0; i < master->num_chipselect; i++)
		if (spi_imx->chipselect[i] >= 0)
			gpio_free(spi_imx->chipselect[i]);

	spi_master_put(master);

	release_mem_region(res->start, resource_size(res));

	platform_set_drvdata(pdev, NULL);

	return 0;
}

static struct platform_driver spi_imx_driver = {
	.driver = {
		   .name = DRIVER_NAME,
		   .owner = THIS_MODULE,
		   .of_match_table = spi_imx_dt_ids,
		   },
	.id_table = spi_imx_devtype,
	.probe = spi_imx_probe,
	.remove = __devexit_p(spi_imx_remove),
};
module_platform_driver(spi_imx_driver);

MODULE_DESCRIPTION("SPI Master Controller driver");
MODULE_AUTHOR("Sascha Hauer, Pengutronix");
MODULE_LICENSE("GPL");<|MERGE_RESOLUTION|>--- conflicted
+++ resolved
@@ -851,16 +851,6 @@
 	pinctrl = devm_pinctrl_get_select_default(&pdev->dev);
 	if (IS_ERR(pinctrl)) {
 		ret = PTR_ERR(pinctrl);
-<<<<<<< HEAD
-		goto out_free_irq;
-	}
-
-	spi_imx->clk = clk_get(&pdev->dev, NULL);
-	if (IS_ERR(spi_imx->clk)) {
-		dev_err(&pdev->dev, "unable to get clock\n");
-		ret = PTR_ERR(spi_imx->clk);
-=======
->>>>>>> 3c0dec5f
 		goto out_free_irq;
 	}
 
