--- conflicted
+++ resolved
@@ -23,31 +23,6 @@
 #include "wmi.h"
 #include "mac.h"
 
-<<<<<<< HEAD
-void ath10k_wmi_flush_tx(struct ath10k *ar)
-{
-	int ret;
-
-	lockdep_assert_held(&ar->conf_mutex);
-
-	if (ar->state == ATH10K_STATE_WEDGED) {
-		ath10k_warn("wmi flush skipped - device is wedged anyway\n");
-		return;
-	}
-
-	ret = wait_event_timeout(ar->wmi.wq,
-				 atomic_read(&ar->wmi.pending_tx_count) == 0,
-				 5*HZ);
-	if (atomic_read(&ar->wmi.pending_tx_count) == 0)
-		return;
-
-	if (ret == 0)
-		ret = -ETIMEDOUT;
-
-	if (ret < 0)
-		ath10k_warn("wmi flush failed (%d)\n", ret);
-}
-=======
 /* MAIN WMI cmd track */
 static struct wmi_cmd_map wmi_cmd_map = {
 	.init_cmdid = WMI_INIT_CMDID,
@@ -512,7 +487,6 @@
 	.burst_dur = WMI_10X_PDEV_PARAM_BURST_DUR,
 	.burst_enable = WMI_10X_PDEV_PARAM_BURST_ENABLE,
 };
->>>>>>> d8ec26d7
 
 int ath10k_wmi_wait_for_service_ready(struct ath10k *ar)
 {
@@ -655,12 +629,7 @@
 		(ret != -EAGAIN);
 	}), 3*HZ);
 
-<<<<<<< HEAD
-	status = ath10k_htc_send(&ar->htc, ar->wmi.eid, skb);
-	if (status) {
-=======
 	if (ret)
->>>>>>> d8ec26d7
 		dev_kfree_skb_any(skb);
 
 	return ret;
@@ -1592,13 +1561,10 @@
 	ar->phy_capability = __le32_to_cpu(ev->phy_capability);
 	ar->num_rf_chains = __le32_to_cpu(ev->num_rf_chains);
 
-<<<<<<< HEAD
-=======
 	/* only manually set fw features when not using FW IE format */
 	if (ar->fw_api == 1 && ar->fw_version_build > 636)
 		set_bit(ATH10K_FW_FEATURE_EXT_WMI_MGMT_RX, ar->fw_features);
 
->>>>>>> d8ec26d7
 	if (ar->num_rf_chains > WMI_MAX_SPATIAL_STREAM) {
 		ath10k_warn("hardware advertises support for more spatial streams than it should (%d > %d)\n",
 			    ar->num_rf_chains, WMI_MAX_SPATIAL_STREAM);
@@ -1639,8 +1605,6 @@
 		   __le32_to_cpu(ev->sys_cap_info),
 		   __le32_to_cpu(ev->num_mem_reqs),
 		   __le32_to_cpu(ev->num_rf_chains));
-<<<<<<< HEAD
-=======
 
 	complete(&ar->wmi.service_ready);
 }
@@ -1743,7 +1707,6 @@
 		   __le32_to_cpu(ev->sys_cap_info),
 		   __le32_to_cpu(ev->num_mem_reqs),
 		   __le32_to_cpu(ev->num_rf_chains));
->>>>>>> d8ec26d7
 
 	complete(&ar->wmi.service_ready);
 }
@@ -2853,12 +2816,8 @@
 	ath10k_dbg(ATH10K_DBG_WMI,
 		   "wmi vdev install key idx %d cipher %d len %d\n",
 		   arg->key_idx, arg->key_cipher, arg->key_len);
-<<<<<<< HEAD
-	return ath10k_wmi_cmd_send(ar, skb, WMI_VDEV_INSTALL_KEY_CMDID);
-=======
 	return ath10k_wmi_cmd_send(ar, skb,
 				   ar->wmi.cmd->vdev_install_key_cmdid);
->>>>>>> d8ec26d7
 }
 
 int ath10k_wmi_peer_create(struct ath10k *ar, u32 vdev_id,
@@ -3127,11 +3086,7 @@
 	ath10k_dbg(ATH10K_DBG_WMI,
 		   "wmi peer assoc vdev %d addr %pM\n",
 		   arg->vdev_id, arg->addr);
-<<<<<<< HEAD
-	return ath10k_wmi_cmd_send(ar, skb, WMI_PEER_ASSOC_CMDID);
-=======
 	return ath10k_wmi_cmd_send(ar, skb, ar->wmi.cmd->peer_assoc_cmdid);
->>>>>>> d8ec26d7
 }
 
 int ath10k_wmi_beacon_send_nowait(struct ath10k *ar,
@@ -3199,11 +3154,7 @@
 	cmd->stats_id = __cpu_to_le32(stats_id);
 
 	ath10k_dbg(ATH10K_DBG_WMI, "wmi request stats %d\n", (int)stats_id);
-<<<<<<< HEAD
-	return ath10k_wmi_cmd_send(ar, skb, WMI_REQUEST_STATS_CMDID);
-=======
 	return ath10k_wmi_cmd_send(ar, skb, ar->wmi.cmd->request_stats_cmdid);
->>>>>>> d8ec26d7
 }
 
 int ath10k_wmi_force_fw_hang(struct ath10k *ar,
@@ -3222,9 +3173,5 @@
 
 	ath10k_dbg(ATH10K_DBG_WMI, "wmi force fw hang %d delay %d\n",
 		   type, delay_ms);
-<<<<<<< HEAD
-	return ath10k_wmi_cmd_send(ar, skb, WMI_FORCE_FW_HANG_CMDID);
-=======
 	return ath10k_wmi_cmd_send(ar, skb, ar->wmi.cmd->force_fw_hang_cmdid);
->>>>>>> d8ec26d7
 }