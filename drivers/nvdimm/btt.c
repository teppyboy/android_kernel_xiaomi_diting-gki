--- conflicted
+++ resolved
@@ -48,11 +48,7 @@
 	struct nd_namespace_common *ndns = nd_btt->ndns;
 
 	/* arena offsets may be shifted from the base of the device */
-<<<<<<< HEAD
-	offset += arena->nd_btt->initial_offset;
-=======
 	offset = adjust_initial_offset(nd_btt, offset);
->>>>>>> bb176f67
 	return nvdimm_read_bytes(ndns, offset, buf, n, flags);
 }
 
@@ -63,11 +59,7 @@
 	struct nd_namespace_common *ndns = nd_btt->ndns;
 
 	/* arena offsets may be shifted from the base of the device */
-<<<<<<< HEAD
-	offset += arena->nd_btt->initial_offset;
-=======
 	offset = adjust_initial_offset(nd_btt, offset);
->>>>>>> bb176f67
 	return nvdimm_write_bytes(ndns, offset, buf, n, flags);
 }
 
@@ -1361,15 +1353,10 @@
 {
 	struct btt *btt = bdev->bd_disk->private_data;
 	int rc;
-<<<<<<< HEAD
-
-	rc = btt_do_bvec(btt, NULL, page, PAGE_SIZE, 0, is_write, sector);
-=======
 	unsigned int len;
 
 	len = hpage_nr_pages(page) * PAGE_SIZE;
 	rc = btt_do_bvec(btt, NULL, page, len, 0, is_write, sector);
->>>>>>> bb176f67
 	if (rc == 0)
 		page_endio(page, is_write, 0);
 
@@ -1559,11 +1546,8 @@
 	}
 
 	btt_sb = devm_kzalloc(&nd_btt->dev, sizeof(*btt_sb), GFP_KERNEL);
-<<<<<<< HEAD
-=======
 	if (!btt_sb)
 		return -ENOMEM;
->>>>>>> bb176f67
 
 	/*
 	 * If this returns < 0, that is ok as it just means there wasn't
