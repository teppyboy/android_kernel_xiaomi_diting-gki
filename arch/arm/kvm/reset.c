/*
 * Copyright (C) 2012 - Virtual Open Systems and Columbia University
 * Author: Christoffer Dall <c.dall@virtualopensystems.com>
 *
 * This program is free software; you can redistribute it and/or modify
 * it under the terms of the GNU General Public License, version 2, as
 * published by the Free Software Foundation.
 *
 * This program is distributed in the hope that it will be useful,
 * but WITHOUT ANY WARRANTY; without even the implied warranty of
 * MERCHANTABILITY or FITNESS FOR A PARTICULAR PURPOSE.  See the
 * GNU General Public License for more details.
 *
 * You should have received a copy of the GNU General Public License
 * along with this program; if not, write to the Free Software
 * Foundation, 51 Franklin Street, Fifth Floor, Boston, MA  02110-1301, USA.
 */
#include <linux/compiler.h>
#include <linux/errno.h>
#include <linux/sched.h>
#include <linux/kvm_host.h>
#include <linux/kvm.h>

#include <asm/unified.h>
#include <asm/ptrace.h>
#include <asm/cputype.h>
#include <asm/kvm_arm.h>
#include <asm/kvm_coproc.h>

#include <kvm/arm_arch_timer.h>

/******************************************************************************
 * Cortex-A15 and Cortex-A7 Reset Values
 */

static struct kvm_regs cortexa_regs_reset = {
	.usr_regs.ARM_cpsr = SVC_MODE | PSR_A_BIT | PSR_I_BIT | PSR_F_BIT,
};

<<<<<<< HEAD
static const struct kvm_irq_level a15_vtimer_irq = {
=======
static const struct kvm_irq_level cortexa_vtimer_irq = {
>>>>>>> d8ec26d7
	{ .irq = 27 },
	.level = 1,
};


/*******************************************************************************
 * Exported reset function
 */

/**
 * kvm_reset_vcpu - sets core registers and cp15 registers to reset value
 * @vcpu: The VCPU pointer
 *
 * This function finds the right table above and sets the registers on the
 * virtual CPU struct to their architectually defined reset values.
 */
int kvm_reset_vcpu(struct kvm_vcpu *vcpu)
{
	struct kvm_regs *reset_regs;
	const struct kvm_irq_level *cpu_vtimer_irq;

	switch (vcpu->arch.target) {
	case KVM_ARM_TARGET_CORTEX_A7:
	case KVM_ARM_TARGET_CORTEX_A15:
<<<<<<< HEAD
		if (vcpu->vcpu_id > a15_max_cpu_idx)
			return -EINVAL;
		reset_regs = &a15_regs_reset;
=======
		reset_regs = &cortexa_regs_reset;
>>>>>>> d8ec26d7
		vcpu->arch.midr = read_cpuid_id();
		cpu_vtimer_irq = &cortexa_vtimer_irq;
		break;
	default:
		return -ENODEV;
	}

	/* Reset core registers */
	memcpy(&vcpu->arch.regs, reset_regs, sizeof(vcpu->arch.regs));

	/* Reset CP15 registers */
	kvm_reset_coprocs(vcpu);

	/* Reset arch_timer context */
	kvm_timer_vcpu_reset(vcpu, cpu_vtimer_irq);

	return 0;
}<|MERGE_RESOLUTION|>--- conflicted
+++ resolved
@@ -37,11 +37,7 @@
 	.usr_regs.ARM_cpsr = SVC_MODE | PSR_A_BIT | PSR_I_BIT | PSR_F_BIT,
 };
 
-<<<<<<< HEAD
-static const struct kvm_irq_level a15_vtimer_irq = {
-=======
 static const struct kvm_irq_level cortexa_vtimer_irq = {
->>>>>>> d8ec26d7
 	{ .irq = 27 },
 	.level = 1,
 };
@@ -66,13 +62,7 @@
 	switch (vcpu->arch.target) {
 	case KVM_ARM_TARGET_CORTEX_A7:
 	case KVM_ARM_TARGET_CORTEX_A15:
-<<<<<<< HEAD
-		if (vcpu->vcpu_id > a15_max_cpu_idx)
-			return -EINVAL;
-		reset_regs = &a15_regs_reset;
-=======
 		reset_regs = &cortexa_regs_reset;
->>>>>>> d8ec26d7
 		vcpu->arch.midr = read_cpuid_id();
 		cpu_vtimer_irq = &cortexa_vtimer_irq;
 		break;
