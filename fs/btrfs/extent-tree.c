--- conflicted
+++ resolved
@@ -757,14 +757,6 @@
 }
 
 static void add_pinned_bytes(struct btrfs_fs_info *fs_info,
-<<<<<<< HEAD
-			     struct btrfs_ref *ref)
-{
-	struct btrfs_space_info *space_info;
-	s64 num_bytes = -ref->len;
-	u64 flags;
-
-=======
 			     struct btrfs_ref *ref, int sign)
 {
 	struct btrfs_space_info *space_info;
@@ -773,7 +765,6 @@
 
 	ASSERT(sign == 1 || sign == -1);
 	num_bytes = sign * ref->len;
->>>>>>> 4b972a01
 	if (ref->type == BTRFS_REF_METADATA) {
 		if (ref->tree_ref.root == BTRFS_CHUNK_TREE_OBJECTID)
 			flags = BTRFS_BLOCK_GROUP_SYSTEM;
@@ -2074,11 +2065,7 @@
 	btrfs_ref_tree_mod(fs_info, generic_ref);
 
 	if (ret == 0 && old_ref_mod < 0 && new_ref_mod >= 0)
-<<<<<<< HEAD
-		add_pinned_bytes(fs_info, generic_ref);
-=======
 		add_pinned_bytes(fs_info, generic_ref, -1);
->>>>>>> 4b972a01
 
 	return ret;
 }
@@ -7204,11 +7191,7 @@
 	}
 out:
 	if (pin)
-<<<<<<< HEAD
-		add_pinned_bytes(fs_info, &generic_ref);
-=======
 		add_pinned_bytes(fs_info, &generic_ref, 1);
->>>>>>> 4b972a01
 
 	if (last_ref) {
 		/*
@@ -7256,11 +7239,7 @@
 		btrfs_ref_tree_mod(fs_info, ref);
 
 	if (ret == 0 && old_ref_mod >= 0 && new_ref_mod < 0)
-<<<<<<< HEAD
-		add_pinned_bytes(fs_info, ref);
-=======
 		add_pinned_bytes(fs_info, ref, 1);
->>>>>>> 4b972a01
 
 	return ret;
 }
@@ -10852,20 +10831,6 @@
 	remove_em = (atomic_read(&block_group->trimming) == 0);
 	spin_unlock(&block_group->lock);
 
-<<<<<<< HEAD
-	if (remove_em) {
-		struct extent_map_tree *em_tree;
-
-		em_tree = &fs_info->mapping_tree.map_tree;
-		write_lock(&em_tree->lock);
-		remove_extent_mapping(em_tree, em);
-		write_unlock(&em_tree->lock);
-		/* once for the tree */
-		free_extent_map(em);
-	}
-
-=======
->>>>>>> 4b972a01
 	mutex_unlock(&fs_info->chunk_mutex);
 
 	ret = remove_block_group_free_space(trans, block_group);
@@ -11174,19 +11139,11 @@
  * it while performing the free space search since we have already
  * held back allocations.
  */
-<<<<<<< HEAD
-static int btrfs_trim_free_extents(struct btrfs_device *device,
-				   struct fstrim_range *range, u64 *trimmed)
-{
-	u64 start, len = 0, end = 0;
-=======
 static int btrfs_trim_free_extents(struct btrfs_device *device, u64 *trimmed)
 {
 	u64 start = SZ_1M, len = 0, end = 0;
->>>>>>> 4b972a01
 	int ret;
 
-	start = max_t(u64, range->start, SZ_1M);
 	*trimmed = 0;
 
 	/* Discard not supported = nothing to do. */
@@ -11221,7 +11178,6 @@
 		 */
 		end = min(end, device->total_bytes - 1);
 		len = end - start + 1;
-<<<<<<< HEAD
 
 		/* We didn't find any extents */
 		if (!len) {
@@ -11230,32 +11186,6 @@
 			break;
 		}
 
-		/* Keep going until we satisfy minlen or reach end of space */
-		if (len < range->minlen) {
-			mutex_unlock(&fs_info->chunk_mutex);
-			start += len;
-			continue;
-		}
-
-		/* If we are out of the passed range break */
-		if (start > range->start + range->len - 1) {
-			mutex_unlock(&fs_info->chunk_mutex);
-			break;
-		}
-
-		start = max(range->start, start);
-		len = min(range->len, len);
-
-=======
-
-		/* We didn't find any extents */
-		if (!len) {
-			mutex_unlock(&fs_info->chunk_mutex);
-			ret = 0;
-			break;
-		}
-
->>>>>>> 4b972a01
 		ret = btrfs_issue_discard(device->bdev, start, len,
 					  &bytes);
 		if (!ret)
@@ -11269,10 +11199,6 @@
 
 		start += len;
 		*trimmed += bytes;
-
-		/* We've trimmed enough */
-		if (*trimmed >= range->len)
-			break;
 
 		if (fatal_signal_pending(current)) {
 			ret = -ERESTARTSYS;
@@ -11357,11 +11283,7 @@
 	mutex_lock(&fs_info->fs_devices->device_list_mutex);
 	devices = &fs_info->fs_devices->devices;
 	list_for_each_entry(device, devices, dev_list) {
-<<<<<<< HEAD
-		ret = btrfs_trim_free_extents(device, range, &group_trimmed);
-=======
 		ret = btrfs_trim_free_extents(device, &group_trimmed);
->>>>>>> 4b972a01
 		if (ret) {
 			dev_failed++;
 			dev_ret = ret;
