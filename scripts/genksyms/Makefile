# SPDX-License-Identifier: GPL-2.0

hostprogs-y	:= genksyms
always		:= $(hostprogs-y)

genksyms-objs	:= genksyms.o parse.tab.o lex.lex.o

# FIXME: fix the ambiguous grammar in parse.y and delete this hack
#
# Suppress shift/reduce, reduce/reduce conflicts warnings
# unless W=1 is specified.
#
# Just in case, run "$(YACC) --version" without suppressing stderr
# so that 'bison: not found' will be displayed if it is missing.
ifeq ($(findstring 1,$(KBUILD_ENABLE_EXTRA_GCC_CHECKS)),)

<<<<<<< HEAD
quiet_cmd_bison_no_warn = $(quet_cmd_bison)
=======
quiet_cmd_bison_no_warn = $(quiet_cmd_bison)
>>>>>>> 4b64487f
      cmd_bison_no_warn = $(YACC) --version >/dev/null; \
			  $(cmd_bison) 2>/dev/null

$(obj)/parse.tab.c: $(src)/parse.y FORCE
	$(call if_changed,bison_no_warn)

<<<<<<< HEAD
quiet_cmd_bison_h_no_warn = $(quet_cmd_bison_h)
=======
quiet_cmd_bison_h_no_warn = $(quiet_cmd_bison_h)
>>>>>>> 4b64487f
      cmd_bison_h_no_warn = $(YACC) --version >/dev/null; \
			    $(cmd_bison_h) 2>/dev/null

$(obj)/parse.tab.h: $(src)/parse.y FORCE
	$(call if_changed,bison_h_no_warn)

endif

# -I needed for generated C source (shipped source)
HOSTCFLAGS_parse.tab.o := -I$(src)
HOSTCFLAGS_lex.lex.o := -I$(src)

# dependencies on generated files need to be listed explicitly
$(obj)/lex.lex.o: $(obj)/parse.tab.h<|MERGE_RESOLUTION|>--- conflicted
+++ resolved
@@ -14,22 +14,14 @@
 # so that 'bison: not found' will be displayed if it is missing.
 ifeq ($(findstring 1,$(KBUILD_ENABLE_EXTRA_GCC_CHECKS)),)
 
-<<<<<<< HEAD
-quiet_cmd_bison_no_warn = $(quet_cmd_bison)
-=======
 quiet_cmd_bison_no_warn = $(quiet_cmd_bison)
->>>>>>> 4b64487f
       cmd_bison_no_warn = $(YACC) --version >/dev/null; \
 			  $(cmd_bison) 2>/dev/null
 
 $(obj)/parse.tab.c: $(src)/parse.y FORCE
 	$(call if_changed,bison_no_warn)
 
-<<<<<<< HEAD
-quiet_cmd_bison_h_no_warn = $(quet_cmd_bison_h)
-=======
 quiet_cmd_bison_h_no_warn = $(quiet_cmd_bison_h)
->>>>>>> 4b64487f
       cmd_bison_h_no_warn = $(YACC) --version >/dev/null; \
 			    $(cmd_bison_h) 2>/dev/null
 
